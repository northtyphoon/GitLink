--- conflicted
+++ resolved
@@ -79,11 +79,8 @@
       <Link>Properties\SolutionAssemblyInfo.cs</Link>
     </Compile>
     <Compile Include="ArgumentParser.cs" />
-<<<<<<< HEAD
     <Compile Include="Extensions\BinaryReaderExtensions.cs" />
-=======
     <Compile Include="Authentication.cs" />
->>>>>>> d03e9fca
     <Compile Include="Extensions\ContextExtensions.cs" />
     <Compile Include="Extensions\IntExtensions.cs" />
     <Compile Include="Extensions\PdbExtensions.cs" />
